--- conflicted
+++ resolved
@@ -7,15 +7,9 @@
 import pycalphad.variables as v
 from pycalphad.core.utils import unpack_components, unpack_condition, unpack_phases, filter_phases
 from pycalphad import calculate, Model
-<<<<<<< HEAD
-from pycalphad.core.starting_point import starting_point
-from pycalphad.core.sympydiff_utils import build_functions
-from pycalphad.core.phase_rec import PhaseRecord_from_cython
-=======
 from pycalphad.core.errors import EquilibriumError, ConditionError
 from pycalphad.core.lower_convex_hull import lower_convex_hull
 from pycalphad.codegen.callables import build_callables
->>>>>>> 4e32bc98
 from pycalphad.core.constants import MIN_SITE_FRACTION
 from pycalphad.core.constraints import build_constraints
 from pycalphad.core.eqsolver import _solve_eq_at_conditions
@@ -199,6 +193,7 @@
     --------
     None yet.
     """
+    from pycalphad import __version__ as pycalphad_version
     if not broadcast:
         raise NotImplementedError('Broadcasting cannot yet be disabled')
     comps = sorted(unpack_components(dbf, comps))
@@ -219,13 +214,8 @@
     calc_opts = calc_opts if calc_opts is not None else dict()
     model = model if model is not None else Model
     solver = solver if solver is not None else InteriorPointSolver(verbose=verbose)
-<<<<<<< HEAD
     phase_records = dict()
     callable_dict = kwargs.pop('callables', dict())
-    mass_dict = unpack_kwarg(kwargs.pop('massfuncs', None), default_arg=None)
-    mass_grad_dict = unpack_kwarg(kwargs.pop('massgradfuncs', None), default_arg=None)
-    grad_callable_dict = kwargs.pop('grad_callables', dict())
-    hess_callable_dict = kwargs.pop('hess_callables', dict())
     parameters = parameters if parameters is not None else dict()
     if isinstance(parameters, dict):
         parameters = OrderedDict(sorted(parameters.items(), key=str))
@@ -249,11 +239,9 @@
         conditions[v.N] = 1
     if conditions[v.N] != 1:
         raise ConditionError('N!=1 is not yet supported')
-=======
     parameters = parameters if parameters is not None else dict()
     if isinstance(parameters, dict):
         parameters = OrderedDict(sorted(parameters.items(), key=str))
->>>>>>> 4e32bc98
     # Modify conditions values to be within numerical limits, e.g., X(AL)=0
     # Also wrap single-valued conditions with lists
     conds = _adjust_conditions(conditions)
@@ -278,57 +266,6 @@
             raise ConditionError('{} refers to non-existent component'.format(cond))
     str_conds = OrderedDict((str(key), value) for key, value in conds.items())
     num_calcs = np.prod([len(i) for i in str_conds.values()])
-<<<<<<< HEAD
-    if verbose:
-        print('Components:', ' '.join([str(x) for x in comps]))
-        print('Phases:', end=' ')
-    max_phase_name_len = max(len(name) for name in active_phases)
-    # Need to allow for '_FAKE_' psuedo-phase
-    max_phase_name_len = max(max_phase_name_len, 6)
-    for name in active_phases:
-        mod = models[name]
-        site_fracs = mod.site_fractions
-        variables = sorted(site_fracs, key=str)
-        maximum_internal_dof = max(maximum_internal_dof, len(site_fracs))
-        out = models[name].energy
-        if (not callable_dict.get(name, False)) or not (grad_callable_dict.get(name, False)):
-            # Only force undefineds to zero if we're not overriding them
-            undefs = [x for x in out.free_symbols if (not isinstance(x, v.StateVariable)) and not (x in param_symbols)]
-            for undef in undefs:
-                out = out.xreplace({undef: float(0)})
-            cf, gf = build_functions(out, tuple(state_variables + site_fracs),
-                                     parameters=param_symbols)
-            hf = None
-            if callable_dict.get(name, None) is None:
-                callable_dict[name] = cf
-            if grad_callable_dict.get(name, None) is None:
-                grad_callable_dict[name] = gf
-            if hess_callable_dict.get(name, None) is None:
-                hess_callable_dict[name] = hf
-
-        if (mass_dict[name] is None) or (mass_grad_dict[name] is None):
-            # TODO: In principle, we should also check for undefs in mod.moles()
-            tup1, tup2 = zip(*[build_functions(mod.moles(el), state_variables + variables,
-                                               include_obj=True, include_grad=True,
-                                               parameters=param_symbols)
-                               for el in pure_elements])
-            if mass_dict[name] is None:
-                mass_dict[name] = tup1
-            if mass_grad_dict[name] is None:
-                mass_grad_dict[name] = tup2
-
-        cfuncs = build_constraints(mod, state_variables + site_fracs, conds, parameters=param_symbols)
-
-        phase_records[name.upper()] = PhaseRecord_from_cython(name.upper(), comps, state_variables, variables,
-                                                              param_values, callable_dict[name],
-                                                              grad_callable_dict[name], hess_callable_dict[name],
-                                                              mass_dict[name], mass_grad_dict[name],
-                                                              cfuncs.internal_cons, cfuncs.internal_jac,
-                                                              cfuncs.multiphase_cons, cfuncs.multiphase_jac,
-                                                              cfuncs.num_internal_cons, cfuncs.num_multiphase_cons)
-        if verbose:
-            print(name, end=' ')
-=======
     components = [x for x in sorted(comps)]
     desired_active_pure_elements = [list(x.constituents.keys()) for x in components]
     desired_active_pure_elements = [el.upper() for constituents in desired_active_pure_elements for el in constituents]
@@ -357,7 +294,7 @@
     phase_records = eq_callables['phase_records']
     models = eq_callables['model']
     maximum_internal_dof = max(len(mod.site_fractions) for mod in models.values())
->>>>>>> 4e32bc98
+
     if verbose:
         print('[done]', end='\n')
 
@@ -367,16 +304,14 @@
     if 'pdens' not in grid_opts:
         grid_opts['pdens'] = 500
     grid = delayed(calculate, pure=False)(dbf, comps, active_phases, output='GM',
-<<<<<<< HEAD
-                                          model=models, callables=callable_dict, massfuncs=mass_dict,
-                                          fake_points=True, parameters=parameters, **grid_opts)
-    properties = delayed(starting_point, pure=False)(conds, state_variables, phase_records, grid)
-    nonvacant_elements = phase_records[active_phases[0]].nonvacant_elements
-    grid_shape = tuple(len(x) for x in conds.values()) + (len(nonvacant_elements)+1,)
-=======
                                           model=models, fake_points=True, callables=eq_callables,
                                           parameters=parameters, **grid_opts)
-
+    nonvacant_elements = phase_records[active_phases[0]].nonvacant_elements
+    coord_dict = str_conds.copy()
+    coord_dict['vertex'] = np.arange(
+        len(pure_elements) + 1)  # +1 is to accommodate the degenerate degree of freedom at the invariant reactions
+    coord_dict['component'] = nonvacant_elements
+    grid_shape = tuple(len(x) for x in conds.values()) + (len(nonvacant_elements)+1,)
     max_phase_name_len = max(len(name) for name in active_phases)
     # Need to allow for '_FAKE_' psuedo-phase
     max_phase_name_len = max(max_phase_name_len, 6)
@@ -386,9 +321,9 @@
                                                'GM': (list(str_conds.keys()),
                                                       np.empty(grid_shape[:-1])),
                                                'MU': (list(str_conds.keys()) + ['component'],
-                                                      np.empty(grid_shape[:-1] + (len(pure_elements),))),
+                                                      np.empty(grid_shape[:-1] + (len(nonvacant_elements),))),
                                                'X': (list(str_conds.keys()) + ['vertex', 'component'],
-                                                     np.empty(grid_shape + (len(pure_elements),))),
+                                                     np.empty(grid_shape + (len(nonvacant_elements),))),
                                                'Y': (list(str_conds.keys()) + ['vertex', 'internal_dof'],
                                                      np.empty(grid_shape + (maximum_internal_dof,))),
                                                'Phase': (list(str_conds.keys()) + ['vertex'],
@@ -401,7 +336,6 @@
                                               )
     # One last call to ensure 'properties' and 'grid' are consistent with one another
     properties = delayed(lower_convex_hull, pure=False)(grid, properties)
->>>>>>> 4e32bc98
     conditions_per_chunk_per_axis = 2
     if num_calcs > 1:
         # Generate slices of 'properties'
