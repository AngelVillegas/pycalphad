from collections import defaultdict, OrderedDict
import numpy as np
cimport numpy as np
cimport cython
cdef extern from "_isnan.h":
    bint isnan (double) nogil
import scipy.spatial
from pycalphad.core.problem cimport Problem
from pycalphad.core.solver import InteriorPointSolver
from pycalphad.core.composition_set cimport CompositionSet
from pycalphad.core.phase_rec cimport PhaseRecord, PhaseRecord_from_cython
from pycalphad.core.constants import *
import pycalphad.variables as v


cdef bint remove_degenerate_phases(object composition_sets, object removed_compsets,
                                   double comp_diff_tol, int allowed_zero_seen, bint verbose):
    """
    For each phase pair with composition difference below tolerance,
    eliminate phase with largest index.
    Also remove phases with phase fractions close to zero.
    """
    cdef double[:,:] comp_matrix
    cdef double[:,:] comp_distances
    cdef double phfsum = 0
    cdef object redundant_phases, kept_phase, removed_phases, saved_indices
    cdef int num_phases = len(composition_sets)
    cdef int phase_idx, sidx, idx
    cdef int[:] indices
    cdef CompositionSet compset
    # Group phases into multiple composition sets
    cdef object phase_indices = defaultdict(list)
    for phase_idx in range(num_phases):
        name = <unicode>composition_sets[phase_idx].phase_record.phase_name
        if name == "":
            continue
        phase_indices[name].append(phase_idx)
    # Compute pairwise distances between compositions of like phases
    for name, idxs in phase_indices.items():
        indices = np.array(idxs, dtype=np.int32)
        if indices.shape[0] == 1:
            # Phase is unique
            continue
        # All composition sets should have the same X shape (same number of possible components)
        comp_matrix = np.full((len(composition_sets), composition_sets[0].X.shape[0]), np.inf)
        # The reason we don't do this based on Y fractions is because
        # of sublattice symmetry. It's very easy to detect a "miscibility gap" which is actually
        # symmetry equivalent, i.e., D([A, B] - [B, A]) > tol, but they are the same configuration.
        for idx in range(num_phases):
            compset = composition_sets[idx]
            comp_matrix[idx, :] = compset.X
        comp_distances = scipy.spatial.distance.squareform(scipy.spatial.distance.pdist(comp_matrix, metric='chebyshev'))
        for idx in range(comp_distances.shape[0]):
            if idx not in indices:
                comp_distances[idx,:] = np.inf
                comp_distances[:,idx] = np.inf
        redundant_phases = set()
        for i in range(comp_distances.shape[0]):
            for j in range(i, comp_distances.shape[0]):
                if i == j:
                    continue
                if comp_distances[i, j] < comp_diff_tol:
                    redundant_phases |= {i, j}
        redundant_phases = sorted(redundant_phases)
        if len(redundant_phases) > 1:
            kept_phase = redundant_phases[0]
            removed_phases = redundant_phases[1:]
        else:
            removed_phases = []
        # Their NP values will be added to the kept phase
        # and they will be nulled out
        for redundant in removed_phases:
            composition_sets[kept_phase].NP += composition_sets[redundant].NP
            if verbose:
                print('Redundant phase:', composition_sets[redundant])
            composition_sets[redundant].NP = np.nan
    for phase_idx in range(num_phases):
        if abs(composition_sets[phase_idx].NP) <= MIN_PHASE_FRACTION:
            composition_sets[phase_idx].NP = MIN_PHASE_FRACTION
            composition_sets[phase_idx].zero_seen += 1
            if composition_sets[phase_idx].zero_seen > allowed_zero_seen:
                if verbose:
                    print('Exceeded zero seen:', composition_sets[phase_idx])
                composition_sets[phase_idx].NP = np.nan

    entries_to_delete = sorted([idx for idx, compset in enumerate(composition_sets) if np.isnan(compset.NP)],
                               reverse=True)
    for idx in entries_to_delete:
        if verbose:
            print('Removing ' + repr(composition_sets[idx]))
        removed_compsets.append(composition_sets[idx])
        del composition_sets[idx]
    if len(entries_to_delete) > 0:
        return True
    else:
        return False


cdef bint add_new_phases(object composition_sets, object removed_compsets, object phase_records,
                         object current_grid, np.ndarray[ndim=1, dtype=np.float64_t] chemical_potentials,
                         double[::1] state_variables, double minimum_df, bint verbose) except *:
    """
    Attempt to add a new phase with the largest driving force (based on chemical potentials). Candidate phases
    are taken from current_grid and modify the composition_sets object. The function returns a boolean indicating
    whether it modified composition_sets.
    """
    cdef double[:] driving_forces
    cdef int df_idx = 0
    cdef double largest_df = -np.inf
    cdef double[:] df_comp
    cdef double[:,::1] current_grid_Y = current_grid.Y.values
    cdef np.ndarray current_grid_Phase = current_grid.Phase.values
    cdef unicode df_phase_name
    cdef CompositionSet compset = composition_sets[0]
    cdef int num_statevars = len(compset.phase_record.state_variables)
    cdef bint distinct = False
    driving_forces = (chemical_potentials * current_grid.X.values).sum(axis=-1) - current_grid.GM.values
    for i in range(driving_forces.shape[0]):
        if driving_forces[i] > largest_df:
            df_comp = current_grid_Y[i]
            df_phase_name = <unicode>current_grid_Phase[i]
            distinct = True
            for compset in removed_compsets:
                if df_phase_name != compset.phase_record.phase_name:
                    continue
                distinct = False
                for comp_idx in range(compset.phase_record.phase_dof):
                    if abs(df_comp[comp_idx] - compset.dof[num_statevars+comp_idx]) > 10*COMP_DIFFERENCE_TOL:
                        distinct = True
                        break
                if not distinct:
                    break
            if not distinct:
                if verbose:
                    print('Candidate composition set ' + df_phase_name + ' at ' + str(np.array(compset.X)) + ' is not distinct from previously removed phase')
                continue
            largest_df = driving_forces[i]
            df_idx = i
    if largest_df > minimum_df:
        # To add a phase, must not be within COMP_DIFFERENCE_TOL of composition of the same phase of its type
        df_comp = current_grid.X.values[df_idx]
        df_phase_name = <unicode>current_grid_Phase[df_idx]
        for compset in composition_sets:
            if compset.phase_record.phase_name != df_phase_name:
                continue
            distinct = False
            for comp_idx in range(df_comp.shape[0]):
                if abs(df_comp[comp_idx] - compset.X[comp_idx]) > COMP_DIFFERENCE_TOL:
                    distinct = True
            if not distinct:
                if verbose:
                    print('Candidate composition set ' + df_phase_name + ' at ' + str(np.array(df_comp)) + ' is not distinct')
                return False
        compset = CompositionSet(phase_records[df_phase_name])
        compset.update(current_grid_Y[df_idx, :compset.phase_record.phase_dof], 1./(len(composition_sets)+1),
                       state_variables, False)
        composition_sets.append(compset)
        if verbose:
            print('Adding ' + repr(compset) + ' Driving force: ' + str(largest_df))
        return True
    return False


cdef _solve_and_update_if_converged(composition_sets, comps, cur_conds, problem, iter_solver):
    "Mutates composititon_sets with updated values if it converges. Returns SolverResult."
    cdef CompositionSet compset
    print('cur_conds', cur_conds)
    prob = problem(composition_sets, comps, cur_conds)
    result = iter_solver.solve(prob)
    composition_sets = prob.composition_sets
    if result.converged:
        x = result.x
        compset = composition_sets[0]
        var_offset = len(compset.phase_record.state_variables)
        phase_idx = 0
        for compset in composition_sets:
            compset.update(x[var_offset:var_offset + compset.phase_record.phase_dof],
                           x[prob.num_vars - prob.num_phases + phase_idx], x[:len(compset.phase_record.state_variables)], True)
            var_offset += compset.phase_record.phase_dof
            phase_idx += 1
    return result

<<<<<<< HEAD
def _solve_eq_at_conditions(comps, properties, phase_records, grid, conds_keys, state_variables, verbose,
                            problem=Problem, solver=InteriorPointSolver):
=======
def _solve_eq_at_conditions(comps, properties, phase_records, grid, conds_keys, verbose,
                            problem=Problem, solver=None):
>>>>>>> 7e188908
    """
    Compute equilibrium for the given conditions.
    This private function is meant to be called from a worker subprocess.
    For that case, usually only a small slice of the master 'properties' is provided.
    Since that slice will be copied, we also return the modified 'properties'.

    Parameters
    ----------
    comps : list
        Names of components to consider in the calculation.
    properties : Dataset
        Will be modified! Thermodynamic properties and conditions.
    phase_records : dict of PhaseRecord
        Details on phase callables.
    grid : Dataset
        Sample of energy landscape of the system.
    conds_keys : list of str
        List of conditions axes in dimension order.
    verbose : bool
        Print details.
    problem : pycalphad.core.problem.Problem
        Problem instance
    solver : pycalphad.core.solver.SolverBase
        Instance of a SolverBase subclass. If None is supplied, defaults to a
        pycalphad.core.solver.InteriorPointSolver

    Returns
    -------
    properties : Dataset
        Modified with equilibrium values.
    """
    cdef double indep_sum
    cdef int num_phases, num_vars, cur_iter, old_phase_length, new_phase_length, var_idx, dof_idx, comp_idx, phase_idx, sfidx, pfidx, m, n
    cdef bint converged, changed_phases
    cdef double vmax, minimum_df
    cdef PhaseRecord phase_record
    cdef CompositionSet compset
    cdef double[:,::1] l_hessian
    cdef double[:,:] inv_hess
    cdef double[::1] gradient_term, mass_buf
    cdef np.ndarray[ndim=1, dtype=np.float64_t] p_y, l_constraints, step, chemical_potentials
    cdef np.ndarray[ndim=1, dtype=np.float64_t] site_fracs, l_multipliers, phase_fracs
    cdef np.ndarray[ndim=2, dtype=np.float64_t] constraint_jac
    iter_solver = solver if solver is not None else InteriorPointSolver(verbose=verbose)

    for key, value in phase_records.items():
        if not isinstance(phase_records[key], PhaseRecord):
            phase_records[key] = PhaseRecord_from_cython(key, comps, value.state_variables, value.variables,
                                                         value.parameters, value.obj, value.grad, value.hess,
                                                         value.mass, value.mass_grad,
                                                         value.internal_cons, value.internal_jac,
                                                         value.multiphase_cons, value.multiphase_jac,
                                                         value.num_internal_cons, value.num_multiphase_cons)

    pure_elements = set(v.Species(list(spec.constituents.keys())[0])
                                  for spec in comps
                                    if (len(spec.constituents.keys()) == 1 and
                                    list(spec.constituents.keys())[0] == spec.name)
                       )
    pure_elements = sorted(pure_elements)

    # Factored out via profiling
    prop_MU_values = properties['MU'].values
    prop_NP_values = properties['NP'].values
    prop_Phase_values = properties['Phase'].values
    prop_X_values = properties['X'].values
    prop_Y_values = properties['Y'].values
    prop_GM_values = properties['GM'].values
    str_state_variables = [str(k) for k in state_variables if str(k) in grid.coords.keys()]
    it = np.nditer(prop_GM_values, flags=['multi_index'])

    while not it.finished:
        # A lot of this code relies on cur_conds being ordered!
        converged = False
        changed_phases = False
        cur_conds = OrderedDict(zip(conds_keys,
                                    [np.asarray(properties['GM'].coords[b][a], dtype=np.float)
                                     for a, b in zip(it.multi_index, conds_keys)]))
        if len(cur_conds) == 0:
            cur_conds = properties['GM'].coords
        current_grid = grid.sel(**{key: value for key, value in cur_conds.items() if key in str_state_variables})
        state_variable_values = np.array([value for key, value in sorted(cur_conds.items(), key=lambda x: str(x[0]))
                                          if key in str_state_variables])
        # sum of independently specified components
        indep_sum = np.sum([float(val) for i, val in cur_conds.items() if i.startswith('X_')])
        if indep_sum > 1:
            # Sum of independent component mole fractions greater than one
            # Skip this condition set
            # We silently allow this to make 2-D composition mapping easier
            prop_MU_values[it.multi_index] = np.nan
            prop_NP_values[it.multi_index + np.index_exp[:]] = np.nan
            prop_Phase_values[it.multi_index + np.index_exp[:]] = ''
            prop_X_values[it.multi_index + np.index_exp[:]] = np.nan
            prop_Y_values[it.multi_index] = np.nan
            prop_GM_values[it.multi_index] = np.nan
            it.iternext()
            continue

        composition_sets = []
        removed_compsets = []
        for phase_idx, phase_name in enumerate(prop_Phase_values[it.multi_index]):
            if phase_name == '' or phase_name == '_FAKE_':
                continue
            phase_record = phase_records[phase_name]
            sfx = prop_Y_values[it.multi_index + np.index_exp[phase_idx, :phase_record.phase_dof]]
            phase_amt = prop_NP_values[it.multi_index + np.index_exp[phase_idx]]
            phase_amt = max(phase_amt, MIN_PHASE_FRACTION)
            compset = CompositionSet(phase_record)
            compset.update(sfx, phase_amt, state_variable_values, False)
            composition_sets.append(compset)
        chemical_potentials = prop_MU_values[it.multi_index]
        energy = prop_GM_values[it.multi_index]
        # Remove duplicate phases -- we will add them back later
        remove_degenerate_phases(composition_sets, [], 0.5, 100, verbose)
        iterations = 0
        history = []
        while iterations < 10:
            result = _solve_and_update_if_converged(composition_sets, comps, cur_conds, problem, iter_solver)

            if result.converged:
                chemical_potentials[:] = result.chemical_potentials
            changed_phases = add_new_phases(composition_sets, removed_compsets, phase_records,
                                            current_grid, chemical_potentials, state_variable_values,
                                            1e-4, verbose)
            changed_phases |= remove_degenerate_phases(composition_sets, removed_compsets, 1e-3, 0, verbose)
            iterations += 1
            if not changed_phases:
                break
        if changed_phases:
            result = _solve_and_update_if_converged(composition_sets, comps, cur_conds, problem, iter_solver)
            chemical_potentials[:] = result.chemical_potentials
        converged = result.converged
        remove_degenerate_phases(composition_sets, [], 1e-3, 0, verbose)
        if converged:
            if verbose:
                print('Composition Sets', composition_sets)
            prop_MU_values[it.multi_index] = chemical_potentials
            prop_Phase_values[it.multi_index] = ''
            prop_NP_values[it.multi_index + np.index_exp[:len(composition_sets)]] = [compset.NP for compset in composition_sets]
            prop_NP_values[it.multi_index + np.index_exp[len(composition_sets):]] = np.nan
            prop_Y_values[it.multi_index] = np.nan
            prop_X_values[it.multi_index + np.index_exp[:]] = 0
            prop_GM_values[it.multi_index] = 0
            for phase_idx in range(len(composition_sets)):
                prop_Phase_values[it.multi_index + np.index_exp[phase_idx]] = composition_sets[phase_idx].phase_record.phase_name
            for phase_idx in range(len(composition_sets), prop_Phase_values.shape[-1]):
                prop_Phase_values[it.multi_index + np.index_exp[phase_idx]] = ''
                prop_X_values[it.multi_index + np.index_exp[phase_idx, :]] = np.nan
            var_offset = 0
            total_comp = np.zeros(prop_X_values.shape[-1])
            for phase_idx in range(len(composition_sets)):
                compset = composition_sets[phase_idx]
                prop_Y_values[it.multi_index + np.index_exp[phase_idx, :compset.phase_record.phase_dof]] = \
                    compset.dof[len(compset.phase_record.state_variables):]
                prop_X_values[it.multi_index + np.index_exp[phase_idx, :]] = compset.X
                prop_GM_values[it.multi_index] += compset.NP * compset.energy
                var_offset += compset.phase_record.phase_dof
        else:
            prop_MU_values[it.multi_index] = np.nan
            prop_NP_values[it.multi_index] = np.nan
            prop_X_values[it.multi_index] = np.nan
            prop_Y_values[it.multi_index] = np.nan
            prop_GM_values[it.multi_index] = np.nan
            prop_Phase_values[it.multi_index] = ''
        it.iternext()
    return properties<|MERGE_RESOLUTION|>--- conflicted
+++ resolved
@@ -180,13 +180,8 @@
             phase_idx += 1
     return result
 
-<<<<<<< HEAD
 def _solve_eq_at_conditions(comps, properties, phase_records, grid, conds_keys, state_variables, verbose,
-                            problem=Problem, solver=InteriorPointSolver):
-=======
-def _solve_eq_at_conditions(comps, properties, phase_records, grid, conds_keys, verbose,
                             problem=Problem, solver=None):
->>>>>>> 7e188908
     """
     Compute equilibrium for the given conditions.
     This private function is meant to be called from a worker subprocess.
